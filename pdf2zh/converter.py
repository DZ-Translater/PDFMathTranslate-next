--- conflicted
+++ resolved
@@ -34,11 +34,8 @@
     TencentTranslator,
     DifyTranslator,
     AnythingLLMTranslator,
-<<<<<<< HEAD
     XinferenceTranslator,
-=======
     ArgosTranslator,
->>>>>>> 30075a8f
 )
 from pymupdf import Font
 
@@ -153,13 +150,8 @@
         param = service.split(":", 1)
         service_name = param[0]
         service_model = param[1] if len(param) > 1 else None
-<<<<<<< HEAD
         for translator in [GoogleTranslator, BingTranslator, DeepLTranslator, DeepLXTranslator, OllamaTranslator, XinferenceTranslator, AzureOpenAITranslator,
-                           OpenAITranslator, ZhipuTranslator, ModelScopeTranslator, SiliconTranslator, GeminiTranslator, AzureTranslator, TencentTranslator, DifyTranslator, AnythingLLMTranslator]:
-=======
-        for translator in [GoogleTranslator, BingTranslator, DeepLTranslator, DeepLXTranslator, OllamaTranslator, AzureOpenAITranslator,
                            OpenAITranslator, ZhipuTranslator, ModelScopeTranslator, SiliconTranslator, GeminiTranslator, AzureTranslator, TencentTranslator, DifyTranslator, AnythingLLMTranslator, ArgosTranslator]:
->>>>>>> 30075a8f
             if service_name == translator.name:
                 self.translator = translator(lang_in, lang_out, service_model, envs=envs, prompt=prompt)
         if not self.translator:
