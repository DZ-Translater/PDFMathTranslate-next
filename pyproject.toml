[project]
name = "pdf2zh"
version = "2.0.0.rc0"
description = "Latex PDF Translator"
authors = [
    { name = "Byaidu", email = "byaidux@gmail.com" },
    { name = "awwaawwa", email = "aw@funstory.ai" }
]
maintainers = [
    { name = "awwaawwa", email = "aw@funstory.ai" }
]
license = "AGPL-3.0"
readme = "README.md"
requires-python = ">=3.10,<3.14"
classifiers = [
    "Programming Language :: Python :: 3",
    "Operating System :: OS Independent",
]
dependencies = [
    "requests",
    # for arm64 linux whells
    "pymupdf<1.25.3",
    "tqdm",
    "tenacity",
    "numpy",
    "ollama",
    "xinference-client",
    "deepl",
    "openai>=1.0.0",
    "azure-ai-translation-text<=1.0.1",
    "gradio",
    "tencentcloud-sdk-python-tmt",
    "gradio_pdf>=0.0.21",
    "peewee>=3.17.8",
    "fontTools",
    "babeldoc>=0.3.42, <0.4.0",
    "rich",
    "pydantic-settings>=2.8.1",
    "pydantic>=2.10.6",
    "httpx>=0.28.1",
    "sse-starlette>=2.3.3",
    "fastapi>=0.115.12",
    "uvicorn>=0.34.2",
<<<<<<< HEAD
    "markdown-callouts>=0.4.0",
    "markdown-include>=0.8.1",
    "mkdocs-git-authors-plugin>=0.9.5",
    "mkdocs-git-committers-plugin>=0.2.3",
    "mkdocs-git-revision-date-localized-plugin>=1.4.5",
    "mkdocs-material[recommended]>=9.6.4",
=======
    "legacy-cgi; python_version >= '3.13'",
>>>>>>> 1f6ea1dd
]

[dependency-groups]
dev = [
    "pre-commit",
    "pytest",
    "build",
    "bumpver>=2024.1130",
    "ruff>=0.9.2",
]

[project.urls]
Homepage = "https://github.com/Byaidu/PDFMathTranslate"

[build-system]
requires = ["hatchling"]
build-backend = "hatchling.build"

[project.scripts]
pdf2zh = "pdf2zh.main:cli"

[tool.flake8]
ignore = ["E203", "E261", "E501", "W503", "E741"]
max-line-length = 88



[bumpver]
current_version = "2.0.0.rc0"
version_pattern = "MAJOR.MINOR.PATCH[.PYTAGNUM]"

[bumpver.file_patterns]
"pyproject.toml" = [
    'current_version = "{version}"',
    'version = "{version}"'
]
"pdf2zh/__init__.py" = [
    '__version__ = "{version}"'
]
"pdf2zh/const.py" = [
    '__version__ = "{version}"'
]


[tool.ruff]
src = ["babeldoc"]
target-version = "py310"
show-fixes = true

[tool.ruff.format]
# Enable reformatting of code snippets in docstrings.
docstring-code-format = true

[tool.ruff.lint]
ignore = [
    "E203",   # 冒号前的空格
    "E261",   # 注释前至少两个空格
    "E501",   # 行太长
    "E741",   # 变量名歧义
    "F841",   # 未使用的变量
    "C901",   # 太复杂的函数
    "S101",   # use assert
    "SIM",    # flake8-simplify
    "ARG002", # unused argument
    "S110",   # `try`-`except`-`pass` detected, consider logging the exception
    "B024",   # abstract class without abstract methods
    "S112",   # `try`-`except`-`continue` detected, consider logging the exception
    "COM812", # missing-trailing-comma

]
select = [
    "E",   # pycodestyle 错误
    "F",   # Pyflakes
    "N",   # PEP8 命名
    "B",   # flake8-bugbear
    "I",   # isort
    "C",   # mccabe
    "UP",  # pyupgrade
    "S",   # flake8-bandit
    "A",   # flake8-builtins
    "COM", # flake8-commas
    "ARG", # flake8-unused-arguments
    "PTH", # 使用 pathlib
]

[tool.ruff.lint.flake8-quotes]
docstring-quotes = "double"

[tool.ruff.lint.flake8-annotations]
suppress-none-returning = true

[tool.ruff.lint.isort]
force-single-line = true

[tool.ruff.lint.pydocstyle]
convention = "google"

# 设置一些规则的特定配置
[tool.ruff.lint.mccabe]
max-complexity = 10 # 函数圈复杂度阈值

[tool.ruff.lint.per-file-ignores]
"pdf2zh/gui.py" = ["S104"] # 忽略命名规范
"tests/*" = ["S101"]            # 在测试文件中允许 assert
"**/__init__.py" = ["F401"]     # 允许未使用的导入
"docs/*" = ["A001"]<|MERGE_RESOLUTION|>--- conflicted
+++ resolved
@@ -41,16 +41,13 @@
     "sse-starlette>=2.3.3",
     "fastapi>=0.115.12",
     "uvicorn>=0.34.2",
-<<<<<<< HEAD
+    "legacy-cgi; python_version >= '3.13'",
     "markdown-callouts>=0.4.0",
     "markdown-include>=0.8.1",
     "mkdocs-git-authors-plugin>=0.9.5",
     "mkdocs-git-committers-plugin>=0.2.3",
     "mkdocs-git-revision-date-localized-plugin>=1.4.5",
     "mkdocs-material[recommended]>=9.6.4",
-=======
-    "legacy-cgi; python_version >= '3.13'",
->>>>>>> 1f6ea1dd
 ]
 
 [dependency-groups]
